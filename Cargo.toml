--- conflicted
+++ resolved
@@ -13,11 +13,7 @@
 futures = "0.3.31"
 quickcheck = "1.0.3"
 num-traits = "0.2.19"
-<<<<<<< HEAD
-rand = "0.8.5"
-=======
 rand = "0.8.5"
 futures-util = "0.3.31"
 dashmap = "6.1.0"
-uuid = { version = "1.13.1", features = ["v4"] }
->>>>>>> 8c81c319
+uuid = { version = "1.13.1", features = ["v4"] }